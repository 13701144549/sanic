--- conflicted
+++ resolved
@@ -1,21 +1,9 @@
-<<<<<<< HEAD
-from asyncio import CancelledError
-=======
 import asyncio
 import signal
 
->>>>>>> 120f0262
 from sys import argv
 
 from multidict import CIMultiDict  # type: ignore
-
-
-try:
-    from trio import Cancelled  # type: ignore
-
-    CancelledErrors = tuple([CancelledError, Cancelled])
-except ImportError:
-    CancelledErrors = tuple([CancelledError])
 
 
 class Header(CIMultiDict):
@@ -26,18 +14,21 @@
 use_trio = argv[0].endswith("hypercorn") and "trio" in argv
 
 if use_trio:
-    from trio import open_file as open_async, Path  # type: ignore
+    import trio  # type: ignore
 
     def stat_async(path):
-        return Path(path).stat()
+        return trio.Path(path).stat()
 
-
+    open_async = trio.open_file
+    CancelledErrors = tuple([asyncio.CancelledError, trio.Cancelled])
 else:
     from aiofiles import open as aio_open  # type: ignore
     from aiofiles.os import stat as stat_async  # type: ignore  # noqa: F401
 
     async def open_async(file, mode="r", **kwargs):
         return aio_open(file, mode, **kwargs)
+
+    CancelledErrors = tuple([asyncio.CancelledError])
 
 
 def ctrlc_workaround_for_windows(app):
